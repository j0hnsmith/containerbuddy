--- conflicted
+++ resolved
@@ -10,13 +10,7 @@
 )
 
 func main() {
-<<<<<<< HEAD
 
-	config := loadConfig()
-
-	// Set up signal handler for placing instance into maintenance mode
-	handleSignals(config)
-=======
 	config, configErr := loadConfig()
 	if configErr != nil {
 		log.Fatal(configErr)
@@ -30,7 +24,9 @@
 			os.Exit(code)
 		}
 	}
->>>>>>> 3c434b9a
+
+	// Set up signal handler for placing instance into maintenance mode
+	handleSignals(config)
 
 	var quit []chan bool
 	for _, backend := range config.Backends {
