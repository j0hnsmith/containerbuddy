--- conflicted
+++ resolved
@@ -12,17 +12,11 @@
 )
 
 type Config struct {
-<<<<<<< HEAD
-	Consul   string           `json:"consul,omitempty"`
-	Services []*ServiceConfig `json:"services"`
-	Backends []*BackendConfig `json:"backends"`
-=======
 	Consul      string `json:"consul,omitempty"`
 	OnStart     string `json:"onStart"`
 	onStartArgs []string
 	Services    []*ServiceConfig `json:"services"`
 	Backends    []*BackendConfig `json:"backends"`
->>>>>>> 3c434b9a
 }
 
 type ServiceConfig struct {
